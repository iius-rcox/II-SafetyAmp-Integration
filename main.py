from flask import Flask, jsonify
from sync.sync_departments import DepartmentSyncer
from sync.sync_jobs import JobSyncer
from sync.sync_employees import EmployeeSyncer
from sync.sync_titles import TitleSyncer
from sync.sync_vehicles import VehicleSync
import signal
import sys
import threading
import time
import os
from utils.logger import get_logger
from utils.error_manager import error_manager
from prometheus_client import Counter, Histogram, Gauge, generate_latest, CONTENT_TYPE_LATEST, REGISTRY, start_http_server
from circuitbreaker import circuit
import structlog
from utils.metrics import metrics
from utils.health import run_health_checks

# Initialize structured logging
structlog.configure(
    processors=[
        structlog.stdlib.filter_by_level,
        structlog.stdlib.add_logger_name,
        structlog.stdlib.add_log_level,
        structlog.stdlib.PositionalArgumentsFormatter(),
        structlog.processors.TimeStamper(fmt="iso"),
        structlog.processors.StackInfoRenderer(),
        structlog.processors.format_exc_info,
        structlog.processors.UnicodeDecoder(),
        structlog.processors.JSONRenderer()
    ],
    context_class=dict,
    logger_factory=structlog.stdlib.LoggerFactory(),
    wrapper_class=structlog.stdlib.BoundLogger,
    cache_logger_on_first_use=True,
)

app = Flask(__name__)
logger = get_logger("main")

# Configuration from environment
DB_POOL_SIZE = int(os.getenv('DB_POOL_SIZE', '5'))
DB_MAX_OVERFLOW = int(os.getenv('DB_MAX_OVERFLOW', '10'))
DB_POOL_TIMEOUT = int(os.getenv('DB_POOL_TIMEOUT', '30'))
SYNC_INTERVAL = int(os.getenv('SYNC_INTERVAL', '3600'))
HEALTH_CHECK_TIMEOUT = int(os.getenv('HEALTH_CHECK_TIMEOUT', '5'))

# Database connection tracking
_active_connections = set()
_connection_lock = threading.Lock()

def track_connection(connection):
    """Add a connection to the active connections tracker"""
    with _connection_lock:
        _active_connections.add(id(connection))
        logger.debug(f"Connection opened, active count: {len(_active_connections)}")

def untrack_connection(connection):
    """Remove a connection from the active connections tracker"""
    with _connection_lock:
        _active_connections.discard(id(connection))
        logger.debug(f"Connection closed, active count: {len(_active_connections)}")

def get_active_connection_count():
    """Get the current number of active database connections"""
    with _connection_lock:
        return len(_active_connections)

# Global health status with enhanced tracking
health_status = {
    'healthy': True,
    'ready': False,
    'last_sync': None,
    'errors': [],
    'database_status': 'unknown',
    'external_apis_status': 'unknown',
    'sync_in_progress': False
}

# Shutdown flag for graceful termination
shutdown_requested = False

@app.route('/health')
def health():
    """Unified comprehensive health endpoint"""
    with metrics.health_check_duration.time():
        overall = run_health_checks()
        status = overall.get('status', 'unhealthy')
        # If shutdown requested, force unhealthy for kubernetes to restart/drain
        if shutdown_requested:
            status = 'unhealthy'
        code = 200 if status == 'healthy' else (200 if status == 'degraded' else 503)
        # Update connection metrics best-effort (if available)
        try:
            metrics.database_connections_active.set(get_active_connection_count())
        except Exception:
            pass
        payload = {
            'status': status,
            'timestamp': time.time(),
            'checks': overall.get('checks', {}),
            'last_sync': health_status['last_sync'],
            'sync_in_progress': health_status['sync_in_progress'],
            'errors': health_status['errors'][-5:] if health_status['errors'] else []
        }
        # Back-compat fields for dashboards
        health_status['database_status'] = overall['checks'].get('database', {}).get('status', 'unknown')
        health_status['external_apis_status'] = 'healthy' if all(
            overall['checks'].get(name, {}).get('status') == 'healthy' for name in ('safetyamp', 'samsara')
        ) else 'degraded'
        return jsonify(payload), code

@app.route('/metrics')
def metrics_endpoint():
    """Prometheus metrics endpoint"""
    try:
        metrics.database_connections_active.set(get_active_connection_count())
    except Exception:
        pass
    return generate_latest(), 200, {'Content-Type': CONTENT_TYPE_LATEST}

<<<<<<< HEAD
=======
@app.route('/health/detailed')
def detailed_health():
    """Enhanced health check for production monitoring"""
    from services.data_manager import data_manager
    from utils.circuit_breaker import SmartRateLimiter
    
    safetyamp_rate_limiter = SmartRateLimiter("safetyamp")
    samsara_rate_limiter = SmartRateLimiter("samsara")
    
    return jsonify({
        'status': 'healthy' if health_status['healthy'] else 'unhealthy',
        'timestamp': time.time(),
        'last_sync': health_status['last_sync'],
        'active_connections': get_active_connection_count(),
        'database_status': health_status['database_status'],
        'external_apis_status': health_status['external_apis_status'],
        'cache_status': getattr(data_manager, 'get_cache_info', lambda: {'status': 'unknown'})(),
        'rate_limit_status': {
            'safetyamp': safetyamp_rate_limiter.status(),
            'samsara': samsara_rate_limiter.status()
        },
        'sync_in_progress': health_status['sync_in_progress'],
        'errors': health_status['errors'][-5:] if health_status['errors'] else []  # Last 5 errors
    })

>>>>>>> 1e81f605
def run_sync_worker():
    """Enhanced background sync worker with connection pooling"""
    logger.info("Starting background sync worker", 
                extra={
                    'db_pool_size': DB_POOL_SIZE, 
                    'db_max_overflow': DB_MAX_OVERFLOW
                })
    
    while health_status['healthy'] and not shutdown_requested:
        try:
            logger.info("Starting sync operations")
            health_status['sync_in_progress'] = True
            metrics.current_sync_operations.inc()
            metrics.sync_in_progress_gauge.set(1)
            
            start_time = time.time()
            
            # Employee sync (currently active)
            with metrics.sync_duration_seconds.labels(operation='employees').time():
                try:
                    ee_syncer = EmployeeSyncer()
                    result = ee_syncer.sync()
                    metrics.sync_operations_total.labels(operation='employees', status='success').inc()
                    if result and 'processed' in result:
                        metrics.records_processed_total.labels(sync_type='employees').inc(result['processed'])
                except Exception as e:
                    metrics.sync_operations_total.labels(operation='employees', status='error').inc()
                    raise e
            
            # Department sync
            with metrics.sync_duration_seconds.labels(operation='departments').time():
                try:
                    dept_syncer = DepartmentSyncer()
                    result = dept_syncer.sync()
                    metrics.sync_operations_total.labels(operation='departments', status='success').inc()
                    if result and 'processed' in result:
                        metrics.records_processed_total.labels(sync_type='departments').inc(result['processed'])
                except Exception as e:
                    metrics.sync_operations_total.labels(operation='departments', status='error').inc()
                    raise e
            
            # Job sync
            with metrics.sync_duration_seconds.labels(operation='jobs').time():
                try:
                    job_syncer = JobSyncer()
                    result = job_syncer.sync()
                    metrics.sync_operations_total.labels(operation='jobs', status='success').inc()
                    if result and 'processed' in result:
                        metrics.records_processed_total.labels(sync_type='jobs').inc(result['processed'])
                except Exception as e:
                    metrics.sync_operations_total.labels(operation='jobs', status='error').inc()
                    raise e
            
            # Title sync
            with metrics.sync_duration_seconds.labels(operation='titles').time():
                try:
                    title_syncer = TitleSyncer()
                    result = title_syncer.sync()
                    metrics.sync_operations_total.labels(operation='titles', status='success').inc()
                    if result and 'processed' in result:
                        metrics.records_processed_total.labels(sync_type='titles').inc(result['processed'])
                except Exception as e:
                    metrics.sync_operations_total.labels(operation='titles', status='error').inc()
                    raise e
            
            # Vehicle sync
            with metrics.sync_duration_seconds.labels(operation='vehicles').time():
                try:
                    vehicle_syncer = VehicleSync()
                    result = vehicle_syncer.sync_vehicles()
                    metrics.sync_operations_total.labels(operation='vehicles', status='success').inc()
                    if result and 'synced' in result:
                        metrics.records_processed_total.labels(sync_type='vehicles').inc(result['synced'])
                except Exception as e:
                    metrics.sync_operations_total.labels(operation='vehicles', status='error').inc()
                    raise e
            
            health_status['last_sync'] = time.time()
            health_status['ready'] = True
            health_status['errors'] = []  # Clear previous errors
            sync_duration = time.time() - start_time
            # Update last completed sync timestamp metric
            metrics.last_sync_timestamp_seconds.set(health_status['last_sync'])
            
            logger.info("Sync operations completed successfully", 
                       duration_seconds=sync_duration)
            
            # Check for error notifications (hourly)
            try:
                error_manager.send_hourly_notification()
            except Exception as e:
                logger.error(f"Error sending hourly notification: {e}")
            
            # Sleep for sync interval
            logger.info(f"Sleeping for {SYNC_INTERVAL} seconds until next sync")
            for i in range(SYNC_INTERVAL):
                if shutdown_requested:
                    break
                time.sleep(1)
            
        except Exception as e:
            error_msg = f"Sync worker error: {str(e)}"
            logger.error(error_msg, exc_info=True)
            health_status['errors'].append(error_msg)
            metrics.sync_operations_total.labels(operation='general', status='error').inc()
            
            # Log to error notifier for email notifications
            try:
                error_notifier.log_error(
                    error_type="sync_worker_error",
                    entity_type="system",
                    entity_id="sync_worker",
                    error_message=error_msg,
                    error_details={
                        "exception_type": type(e).__name__,
                        "sync_in_progress": health_status.get('sync_in_progress', False)
                    },
                    source="sync_worker"
                )
            except Exception as notifier_error:
                logger.error(f"Failed to log error to notifier: {notifier_error}")
            
            # Don't mark as unhealthy for single sync failures
            # Allow recovery on next cycle
            logger.info("Waiting 60 seconds before retry after error")
            time.sleep(60)
            
        finally:
            health_status['sync_in_progress'] = False
            metrics.current_sync_operations.dec()
            metrics.sync_in_progress_gauge.set(0)

def signal_handler(signum, frame):
    """Enhanced graceful shutdown handler"""
    global shutdown_requested
    logger.info(f"Received signal {signum}, initiating graceful shutdown...")
    
    shutdown_requested = True
    health_status['healthy'] = False
    
    # Wait for ongoing sync operations to complete
    max_wait = 30  # Maximum wait time in seconds
    wait_count = 0
    while health_status['sync_in_progress'] and wait_count < max_wait:
        logger.info(f"Waiting for sync operations to complete... ({wait_count}/{max_wait})")
        time.sleep(1)
        wait_count += 1
    
    if health_status['sync_in_progress']:
        logger.warning("Forced shutdown - sync operations may have been interrupted")
    else:
        logger.info("Graceful shutdown completed - all sync operations finished")
    
    # Close database connections here if using connection pools
    # db_pool.close_all()
    
    sys.exit(0)

if __name__ == "__main__":
    # Register signal handlers for graceful shutdown
    signal.signal(signal.SIGTERM, signal_handler)
    signal.signal(signal.SIGINT, signal_handler)
    
    # Log startup configuration
    logger.info("Starting SafetyAmp integration service", 
                extra={
                    'port': 8080,
                    'db_pool_size': DB_POOL_SIZE,
                    'db_max_overflow': DB_MAX_OVERFLOW,
                    'sync_interval': SYNC_INTERVAL
                })
    
    # Start sync worker in background
    sync_thread = threading.Thread(target=run_sync_worker, daemon=True)
    sync_thread.start()
    
    # Resolve bind addresses and ports from environment (defaults appropriate for containers)
    bind_address = os.getenv('BIND_ADDRESS', '0.0.0.0')
    metrics_bind_address = os.getenv('METRICS_BIND_ADDRESS', bind_address)
    metrics_port = int(os.getenv('METRICS_PORT', '9090'))
    app_port = int(os.getenv('PORT', '8080'))

    # Start dedicated Prometheus metrics HTTP server for scrapers
    try:
        start_http_server(metrics_port, addr=metrics_bind_address)
        logger.info("Prometheus metrics server started", extra={"port": metrics_port})
    except Exception as e:
        logger.error(f"Failed to start Prometheus metrics server on :{metrics_port}: {e}")

    # Start Flask app
    app.run(host=bind_address, port=app_port, threaded=True)<|MERGE_RESOLUTION|>--- conflicted
+++ resolved
@@ -120,34 +120,7 @@
         pass
     return generate_latest(), 200, {'Content-Type': CONTENT_TYPE_LATEST}
 
-<<<<<<< HEAD
-=======
-@app.route('/health/detailed')
-def detailed_health():
-    """Enhanced health check for production monitoring"""
-    from services.data_manager import data_manager
-    from utils.circuit_breaker import SmartRateLimiter
-    
-    safetyamp_rate_limiter = SmartRateLimiter("safetyamp")
-    samsara_rate_limiter = SmartRateLimiter("samsara")
-    
-    return jsonify({
-        'status': 'healthy' if health_status['healthy'] else 'unhealthy',
-        'timestamp': time.time(),
-        'last_sync': health_status['last_sync'],
-        'active_connections': get_active_connection_count(),
-        'database_status': health_status['database_status'],
-        'external_apis_status': health_status['external_apis_status'],
-        'cache_status': getattr(data_manager, 'get_cache_info', lambda: {'status': 'unknown'})(),
-        'rate_limit_status': {
-            'safetyamp': safetyamp_rate_limiter.status(),
-            'samsara': samsara_rate_limiter.status()
-        },
-        'sync_in_progress': health_status['sync_in_progress'],
-        'errors': health_status['errors'][-5:] if health_status['errors'] else []  # Last 5 errors
-    })
-
->>>>>>> 1e81f605
+
 def run_sync_worker():
     """Enhanced background sync worker with connection pooling"""
     logger.info("Starting background sync worker", 
