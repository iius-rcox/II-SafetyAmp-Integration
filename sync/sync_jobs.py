--- conflicted
+++ resolved
@@ -3,13 +3,12 @@
 from services.safetyamp_api import SafetyAmpAPI
 from services.viewpoint_api import ViewpointAPI
 from services.data_manager import data_manager
-from .base_sync import BaseSyncOperation
 
 logger = get_logger("sync_jobs")
 
-class JobSyncer(BaseSyncOperation):
+class JobSyncer:
     def __init__(self):
-        super().__init__(sync_type="jobs", logger_name="sync_jobs")
+        self.api_client = SafetyAmpAPI()
         self.viewpoint = ViewpointAPI()
         logger.info("Fetching existing sites from SafetyAmp...")
         sites_data = data_manager.get_cached_data_with_fallback(
@@ -53,15 +52,12 @@
                 patch_data["name"] = name
                 self.api_client.put(f"/api/sites/{existing_site['id']}", patch_data)
                 logger.info(f"Updated site: {name} with changes: {patch_data}")
-<<<<<<< HEAD
-=======
                 try:
                     event_manager.log_update("site", str(existing_site['id']), patch_data, existing_site)
                 except Exception:
                     pass
             # else:
                 # logger.info(f"No update needed for existing site: {name}")
->>>>>>> 6dd9bfcf
             return
 
         site_data = {
@@ -91,13 +87,8 @@
                 pass
 
     def sync(self):
-        self.start_sync()
         logger.info("Starting job site sync...")
-<<<<<<< HEAD
-        processed = 0
-=======
         event_manager.start_sync("jobs")
->>>>>>> 6dd9bfcf
         for job in self.jobs:
             dept = job.get("Department")
             cluster_id = self.dept_cluster_map.get(dept)
@@ -110,12 +101,6 @@
                 continue
 
             self.ensure_site(job, cluster_id)
-<<<<<<< HEAD
-            processed += 1
-        logger.info("Job site sync complete.")
-        return {"processed": processed}
-=======
         summary = event_manager.end_sync()
         logger.info("Job site sync complete.")
-        return summary
->>>>>>> 6dd9bfcf
+        return summary